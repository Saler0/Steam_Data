--- conflicted
+++ resolved
@@ -36,7 +36,7 @@
             self.videos_youtube     = self.db["video_youtube"]
             self.comentarios_youtube = self.db["comentarios_youtube"]
 
-<<<<<<< HEAD
+
         elif db_name == "explotation_zone":
 
             # Steam
@@ -53,11 +53,6 @@
                 unique=True,
                 background=True)
 
-=======
-        elif db_name == "exploitation_zone":
-            # COLLECCIONES DE LA EXPLOTATION ZONE
-            pass
->>>>>>> 554fcedb
 
         else:
             raise ValueError(f"DB desconocida: {db_name}")
